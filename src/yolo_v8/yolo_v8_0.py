# Fine tuning script
# --- Data integrity check ---
import cv2, os, glob
from ultralytics import YOLO
from pathlib import Path

image_dir = "/home/joehiggi/siads-699/data/input/training/images"
for f in glob.glob(os.path.join(image_dir, "*.jpg")):
    img = cv2.imread(f)
    if img is None:
        print(f"Removing unreadable: {f}")
        os.remove(f)

# Load the model
# model = YOLO('/workspace/src/yolo_v8/models/yolov8n.pt')
 
# Pointing to model
home = str(Path.home())
model = YOLO(f'{home}/siads-699/src/yolo_v8/models/yolov8n.pt')

# Fine tuning (and traning)
results = model.train(
   data=f'{home}/siads-699/src/yolo_v8/finance-image-parser.yaml',
   imgsz=850,
<<<<<<< HEAD
   epochs=3,
=======
   epochs=5,
>>>>>>> 86aad325
   batch=4,
   name='finance-image-parser'
)<|MERGE_RESOLUTION|>--- conflicted
+++ resolved
@@ -22,11 +22,8 @@
 results = model.train(
    data=f'{home}/siads-699/src/yolo_v8/finance-image-parser.yaml',
    imgsz=850,
-<<<<<<< HEAD
    epochs=3,
-=======
-   epochs=5,
->>>>>>> 86aad325
    batch=4,
    name='finance-image-parser'
-)+)
+
