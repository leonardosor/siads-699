<<<<<<< HEAD
data/
src/.streamlit/secrets.toml
src/runs
=======
# Environment variables
.env
.env.local
.env.*.local

# Python
__pycache__/
*.py[cod]
*$py.class
*.so
.Python
build/
develop-eggs/
dist/
downloads/
lib/
lib64/
parts/
sdist/
var/
wheels/
MANIFEST

# Virtual environments
venv/
env/
ENV/
.venv/
.virtualenv/

# Jupyter Notebook
.ipynb_checkpoints
*.ipynb_checkpoints/
jupyter_notebook_config.py

# VSCode
.vscode/

# Modeling
*.pkl
*.pickle
*.joblib
*.h5
*.hdf5
*.onnx
*.pt
*.pth
models/
*.model
checkpoints/
runs/
wandb/
mlruns/

# Data files
data/*
data/processed/
data/external/
*.parquet
*.feather
*.db

# Images and PDFs
outputs/
results/
predictions/
*.pdf

# Logs
logs/
*.log
*.log.*
tensorboard/
*.tfevents.*

# Testing
.pytest_cache/
.coverage
htmlcov/
.tox/
.nox/
.hypothesis/
coverage.xml
*.cover
.cache

# Type checking
.mypy_cache/
.dmypy.json
dmypy.json
.pyre/
.pytype/

# Docker
*.dockerignore

# Temporary files
tmp/
temp/
*.tmp
*.bak
*.backup
>>>>>>> docker
>>>>>>> eb750f5c
<|MERGE_RESOLUTION|>--- conflicted
+++ resolved
@@ -1,8 +1,6 @@
-<<<<<<< HEAD
 data/
 src/.streamlit/secrets.toml
 src/runs
-=======
 # Environment variables
 .env
 .env.local
@@ -104,6 +102,4 @@
 temp/
 *.tmp
 *.bak
-*.backup
->>>>>>> docker
->>>>>>> eb750f5c
+*.backup